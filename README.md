# Github Release Notes

[![npm version](https://badge.fury.io/js/github-release-notes.svg)](https://badge.fury.io/js/github-release-notes)
[![js-standard-style](https://img.shields.io/badge/code%20style-standard-brightgreen.svg)](http://standardjs.com)
<<<<<<< HEAD
[![Build Status](https://travis-ci.org/github-tools/github-release-notes.svg)](https://travis-ci.org/github-tools/github-release-notes)
=======
[![Build Status](https://travis-ci.org/github-tools/github-release-notes.svg?branch=master)](https://travis-ci.org/github-tools/github-release-notes)
[![Join the chat at https://gitter.im/github-release-notes/Lobby](https://badges.gitter.im/github-release-notes/Lobby.svg)](https://gitter.im/github-release-notes/Lobby?utm_source=badge&utm_medium=badge&utm_campaign=pr-badge&utm_content=badge)
>>>>>>> 7990c8b0

> Node module that generates release notes based on commit messages or closed issues between tags. It also can create a full changelog or add the latest release notes to the existing changelog file.

If you want to include it in a task, you can use [grunt-github-release-notes](https://github.com/github-tools/grunt-github-release-notes)

## Installation

Install `github-release-notes` via npm:

```shell
npm install github-release-notes -g
```

## Usage

**gren** can be ran through the terminal, but before you can use it, you need to set up a couple of things.

### Github Informations

**gren** by default looks for your local git configuration to get the repo informations. This means you can run the command directly from the git repo folder.

Otherwise, you can run it from wherever and specify a different repo as target, with:

```shell
gren --username=[username] --repo=[repo name]
```

#### Token

To work, **gren** needs a `github token` (that can be easily generated following [this link](https://help.github.com/articles/creating-an-access-token-for-command-line-use/)). _You only need "repo" scope._

Once generated, you can run the gren command with the token as variable:

```shell
gren --token=your_token_here
```

Or you can add it to your `~/.bash_profile` or `~/.zshrc`) as follows:

```shell
export GREN_GITHUB_TOKEN=your_token_here
```

And you're ready to use it! Just run this command in your terminal:

```shell
gren
```

The module will look for the last tag, get all the issues closed in the time between that tag and the one before, and it will build release notes and draft the new release!

## Options

Following the options for the module:

- `--action=release|changelog` The **gren** action to run. Default: `release` _(see details below for changelog generator)_
<<<<<<< HEAD
- `--tags=0.1.0|0.2.0,0.1.0` A specific tag or the range of tags to build the release notes from.
=======
- `--tags=0.1.0|0.2.0,0.1.0|all` A specific tag or the range of tags to build the release notes from. You can also specify `all` to write all releases. _(To override  existing releases use the --override flag)_
- `--ignore-labels=wont_fix|wont_fix,duplicate` One or more labels to ignore in the output. Default: `false` _(it will still output the issue, just without the specified labels)_
- `--ignore-issues-with=wont_fix|wont_fix,duplicate` Ignore issues that contains one of the specified labels. Default: `false`
>>>>>>> 7990c8b0
- `--time-wrap=latest|history` The release notes you want to include in the changelog. Default: `latest` _Only applicable to the `changelog` action_
- `--changelog-filename=CHANGELOG.md` The name of the changelog file. Default: `CHANGELOG.md`
- `--data-source=issues|commits` The informations you want to use to build release notes. Default: `issues`
- `--draft=true|false` To set the release as a draft. Default: `false`
- `--prerelease=true|false` To set the release as a prerelease. Default: `false`
- `--prefix=v` Add a prefix to the tag version `e.g. v1.0.1`. Default: `null`
- `--include-messages=merges|commits|all` used to filter the messages added to the release notes. Default: `commits`
- `--override=true|false` Override the release notes if existing. Default: `false`

<<<<<<< HEAD
=======
### Config file

You can create a configuration file where the task will be ran, where to specify your options.
The options in the file would be camelCase *e.g*:

```json
{
    "action": "release",
    "timeWrap": "history",
    "dataSource": "commits",
    "ignoreIssuesWith": [
        "wontfix",
        "duplicate"
    ]
}
```

The accepted file extensions are the following:

- `.grenrc`
- `.grenrc.json`
- `.grenrc.yml`
- `.grenrc.yaml`
- `.grenrc.js`

#### Templates

You can configure the output of **gren** using templates. Set your own configuration inside the config file, which will be merged with the defaults, shown below:

```json
{
    "template": {
        "commit": "- {{message}}",
        "issue": "- {{labels}} {{name}} {{link}}",
        "issueInfo": {
            "labels": "{{labels}}",
            "label": "[**{{label}}**]",
            "name": "{{name}}",
            "link": "[{{text}}]({{url}})"
        },
        "release": "## {{release}} {{date}}",
        "releaseInfo": {
            "release": "{{release}}",
            "date": "({{date}})"
        }
    }
}
```

>>>>>>> 7990c8b0
## Examples

The ways to use **gren** are various.

### Simple

The simple way, just looks for the last tag, gets all the issues closed between that tag and the one before and creates the new release with the generated body.

```
gren
```

### Commit messages

Adding the flag `--data-source=commits` will change the source of the release notes to be the commit messages.

```
gren --data-source=commits
```

### Release specific tags

The flag `--tags` accepts one or two tags.
If you only give one tag, it will get the issues (or commit messages) between that tag and the one before.
If you give two tags it will generate the release notes with the issues (or commit messages) between those two tag dates.

```
gren --tags=2.0.0,1.0.0
```

### Override an existing release

If you trying to create an existing release, **gren** will throw an error *"0.3.0 is a release, use --override flag to override an existing release!*
If you want then to override, simple use:

```
gren --override --tags=0.3.0
```

<<<<<<< HEAD
=======
### Write all existing tags

You can run the task to generate release notes for all existing tags.
Releases that already exist will be skipped. To override them, use the flag `--override`

```
gren --override --tags=all
```
>>>>>>> 7990c8b0

## Changelog Generator

**gren** can also update generate the changelog.

The following command, will generate the release notes for the latest release, and add it to an existing file or create it in the same directory where you run the command.

```shell
gren --action=changelog
```

The generated release notes will be added at the top of the file, and will look like this:

> # Changelog
##  v0.4.3 (02/03/2016)
[**bug**] This is a issue name [#123](https://github.com/github-tools/github-tools)

### Generate a full changelog

If tou want to generate the whole changelog, you need to use the `--time-wrap=history`. This will generate a changelog based on issues (or on commit messages if the `--data-source=commits` is present).
<<<<<<< HEAD

If you want to override the existing changelog, use `--override`.

The usage would then be:

```
gren --time-wrap=history --override
```

To see a full example of the changelog here [CHANGELOG.md](https://github.com/github-tools/github-release-notes/blob/develop/CHANGELOG.md)
=======

If you want to override the existing changelog, use `--override`.

The usage would then be:

```
gren --action=changelog --time-wrap=history --override
```

To see a full example of the changelog here [CHANGELOG.md](https://github.com/github-tools/github-release-notes/blob/develop/CHANGELOG.md)

---

## JavaScript documentation

Find the full documentation for JavaScript function here: [http://github-tools.github.io/github-release-notes/](http://github-tools.github.io/github-release-notes/)

Find 
>>>>>>> 7990c8b0
<|MERGE_RESOLUTION|>--- conflicted
+++ resolved
@@ -2,12 +2,8 @@
 
 [![npm version](https://badge.fury.io/js/github-release-notes.svg)](https://badge.fury.io/js/github-release-notes)
 [![js-standard-style](https://img.shields.io/badge/code%20style-standard-brightgreen.svg)](http://standardjs.com)
-<<<<<<< HEAD
-[![Build Status](https://travis-ci.org/github-tools/github-release-notes.svg)](https://travis-ci.org/github-tools/github-release-notes)
-=======
 [![Build Status](https://travis-ci.org/github-tools/github-release-notes.svg?branch=master)](https://travis-ci.org/github-tools/github-release-notes)
 [![Join the chat at https://gitter.im/github-release-notes/Lobby](https://badges.gitter.im/github-release-notes/Lobby.svg)](https://gitter.im/github-release-notes/Lobby?utm_source=badge&utm_medium=badge&utm_campaign=pr-badge&utm_content=badge)
->>>>>>> 7990c8b0
 
 > Node module that generates release notes based on commit messages or closed issues between tags. It also can create a full changelog or add the latest release notes to the existing changelog file.
 
@@ -64,13 +60,9 @@
 Following the options for the module:
 
 - `--action=release|changelog` The **gren** action to run. Default: `release` _(see details below for changelog generator)_
-<<<<<<< HEAD
-- `--tags=0.1.0|0.2.0,0.1.0` A specific tag or the range of tags to build the release notes from.
-=======
 - `--tags=0.1.0|0.2.0,0.1.0|all` A specific tag or the range of tags to build the release notes from. You can also specify `all` to write all releases. _(To override  existing releases use the --override flag)_
 - `--ignore-labels=wont_fix|wont_fix,duplicate` One or more labels to ignore in the output. Default: `false` _(it will still output the issue, just without the specified labels)_
 - `--ignore-issues-with=wont_fix|wont_fix,duplicate` Ignore issues that contains one of the specified labels. Default: `false`
->>>>>>> 7990c8b0
 - `--time-wrap=latest|history` The release notes you want to include in the changelog. Default: `latest` _Only applicable to the `changelog` action_
 - `--changelog-filename=CHANGELOG.md` The name of the changelog file. Default: `CHANGELOG.md`
 - `--data-source=issues|commits` The informations you want to use to build release notes. Default: `issues`
@@ -80,8 +72,6 @@
 - `--include-messages=merges|commits|all` used to filter the messages added to the release notes. Default: `commits`
 - `--override=true|false` Override the release notes if existing. Default: `false`
 
-<<<<<<< HEAD
-=======
 ### Config file
 
 You can create a configuration file where the task will be ran, where to specify your options.
@@ -131,7 +121,6 @@
 }
 ```
 
->>>>>>> 7990c8b0
 ## Examples
 
 The ways to use **gren** are various.
@@ -171,8 +160,6 @@
 gren --override --tags=0.3.0
 ```
 
-<<<<<<< HEAD
-=======
 ### Write all existing tags
 
 You can run the task to generate release notes for all existing tags.
@@ -181,7 +168,6 @@
 ```
 gren --override --tags=all
 ```
->>>>>>> 7990c8b0
 
 ## Changelog Generator
 
@@ -202,28 +188,16 @@
 ### Generate a full changelog
 
 If tou want to generate the whole changelog, you need to use the `--time-wrap=history`. This will generate a changelog based on issues (or on commit messages if the `--data-source=commits` is present).
-<<<<<<< HEAD
 
 If you want to override the existing changelog, use `--override`.
 
 The usage would then be:
 
 ```
-gren --time-wrap=history --override
+gren --action=changelog --time-wrap=history --override
 ```
 
 To see a full example of the changelog here [CHANGELOG.md](https://github.com/github-tools/github-release-notes/blob/develop/CHANGELOG.md)
-=======
-
-If you want to override the existing changelog, use `--override`.
-
-The usage would then be:
-
-```
-gren --action=changelog --time-wrap=history --override
-```
-
-To see a full example of the changelog here [CHANGELOG.md](https://github.com/github-tools/github-release-notes/blob/develop/CHANGELOG.md)
 
 ---
 
@@ -231,5 +205,4 @@
 
 Find the full documentation for JavaScript function here: [http://github-tools.github.io/github-release-notes/](http://github-tools.github.io/github-release-notes/)
 
-Find 
->>>>>>> 7990c8b0
+Find 